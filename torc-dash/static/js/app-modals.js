--- conflicted
+++ resolved
@@ -327,7 +327,6 @@
         content.innerHTML = '<div class="placeholder-message">Loading execution plan...</div>';
 
         try {
-<<<<<<< HEAD
             // Get execution plan from the CLI
             const response = await api.getExecutionPlan(workflowId);
 
@@ -339,7 +338,7 @@
             const plan = response.data;
             content.innerHTML = this.renderExecutionPlan(plan);
         } catch (error) {
-            content.innerHTML = `<div class="placeholder-message">Error loading execution plan: ${error.message}</div>`;
+            content.innerHTML = `<div class="placeholder-message">Error loading execution plan: ${this.escapeHtml(error.message)}</div>`;
         }
     },
 
@@ -416,40 +415,12 @@
         } else if (isLeaf) {
             eventIcon = '◆';
             eventClass = 'event-leaf';
-=======
-            // Get execution plan from CLI (includes scheduler allocations)
-            const result = await api.cliExecutionPlan(workflowId);
-
-            if (!result.success) {
-                content.innerHTML = `<div class="placeholder-message">Error: ${this.escapeHtml(result.stderr || result.stdout || 'Unknown error')}</div>`;
-                return;
-            }
-
-            // Parse the JSON output
-            let plan;
-            try {
-                plan = JSON.parse(result.stdout);
-            } catch (parseError) {
-                content.innerHTML = `<div class="placeholder-message">Invalid JSON response from server: ${this.escapeHtml(parseError.message)}</div>`;
-                return;
-            }
-            content.innerHTML = this.renderExecutionPlan(plan);
-        } catch (error) {
-            content.innerHTML = `<div class="placeholder-message">Error loading execution plan: ${this.escapeHtml(error.message)}</div>`;
-        }
-    },
-
-    renderExecutionPlan(plan) {
-        if (!plan.stages || plan.stages.length === 0) {
-            return '<div class="placeholder-message">No execution stages computed</div>';
->>>>>>> 788f171f
         }
 
         // Format trigger description
         const triggerDesc = event.trigger_description || this.formatEventTrigger(event.trigger);
 
         return `
-<<<<<<< HEAD
             <div class="plan-stage ${eventClass}">
                 <div class="plan-stage-header">
                     <div class="plan-stage-number">${eventIcon}</div>
@@ -477,28 +448,7 @@
                                 <li>${this.escapeHtml(job)}</li>
                             `).join('')}
                             ${jobs.length > 10 ? `<li>... and ${jobs.length - 10} more</li>` : ''}
-=======
-            <div class="plan-summary" style="margin-bottom: 16px;">
-                <strong>Workflow:</strong> ${this.escapeHtml(plan.workflow_name || 'Unnamed')} |
-                <strong>Total Stages:</strong> ${plan.total_stages} |
-                <strong>Total Jobs:</strong> ${plan.total_jobs}
-            </div>
-            ${plan.stages.map(stage => `
-                <div class="plan-stage">
-                    <div class="plan-stage-header">
-                        <div class="plan-stage-number">${stage.stage_number}</div>
-                        <div class="plan-stage-trigger">${this.escapeHtml(stage.trigger)}</div>
-                    </div>
-                    <div class="plan-stage-content">
-                        <h5>Jobs Becoming Ready (${stage.jobs_becoming_ready.length})</h5>
-                        <ul>
-                            ${stage.jobs_becoming_ready.slice(0, 10).map(jobName => `
-                                <li>${this.escapeHtml(jobName)}</li>
-                            `).join('')}
-                            ${stage.jobs_becoming_ready.length > 10 ? `<li>... and ${stage.jobs_becoming_ready.length - 10} more</li>` : ''}
->>>>>>> 788f171f
                         </ul>
-                        ${this.renderSchedulerAllocations(stage.scheduler_allocations)}
                     </div>
                     ${unlocks.length > 0 ? `
                         <div class="plan-section plan-flow">
@@ -511,7 +461,6 @@
         `;
     },
 
-<<<<<<< HEAD
     formatEventTrigger(trigger) {
         if (!trigger) return 'Unknown trigger';
 
@@ -526,26 +475,5 @@
         }
 
         return 'Unknown trigger';
-=======
-    renderSchedulerAllocations(allocations) {
-        if (!allocations || allocations.length === 0) {
-            return '';
-        }
-
-        return `
-            <div class="scheduler-allocations" style="margin-top: 12px;">
-                <h5>Scheduler Allocations</h5>
-                ${allocations.map(alloc => `
-                    <div class="scheduler-allocation" style="margin-left: 16px; margin-bottom: 8px; padding: 8px; background: var(--surface-color); border-radius: 4px;">
-                        <div><strong>Scheduler:</strong> ${this.escapeHtml(alloc.scheduler)} (${this.escapeHtml(alloc.scheduler_type)})</div>
-                        <div><strong>Allocations:</strong> ${alloc.num_allocations}</div>
-                        ${alloc.job_names && alloc.job_names.length > 0 ? `
-                            <div><strong>Jobs:</strong> ${alloc.job_names.slice(0, 5).map(n => this.escapeHtml(n)).join(', ')}${alloc.job_names.length > 5 ? ` ... and ${alloc.job_names.length - 5} more` : ''}</div>
-                        ` : ''}
-                    </div>
-                `).join('')}
-            </div>
-        `;
->>>>>>> 788f171f
     },
 });