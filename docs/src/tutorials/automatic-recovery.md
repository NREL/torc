--- conflicted
+++ resolved
@@ -1,7 +1,8 @@
 # Tutorial: Automatic Failure Recovery
 
 This tutorial shows how to use `torc watch` with automatic recovery to handle workflow failures
-without manual intervention.
+without manual intervention. This tutorial shows how to use `torc watch` with automatic recovery to
+handle workflow failures without manual intervention.
 
 ## Learning Objectives
 
@@ -55,10 +56,6 @@
   --runtime-multiplier 2.0 \  # Runtime increase factor (default: 1.5)
   --retry-unknown \           # Also retry jobs with unknown failures (default: skip)
   --recovery-hook "bash fix.sh" \  # Custom recovery script for unknown failures
-<<<<<<< HEAD
-=======
-  --recovery-hook "bash fix.sh" \  # Custom recovery script for unknown failures
->>>>>>> 7578f71f
   --poll-interval 120 \       # Seconds between status checks (default: 60)
   --output-dir /scratch/output \
   --show-job-counts \         # Display per-status job counts (optional, adds server load)
