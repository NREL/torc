use crate::client::apis::configuration::Configuration;
use crate::client::apis::default_api;
use crate::client::commands::get_env_user_name;
<<<<<<< HEAD
use crate::client::commands::output::print_if_json;
=======
use crate::client::commands::output::{print_if_json, print_wrapped_if_json};
>>>>>>> 7578f71f
use crate::client::commands::{
    pagination, print_error, select_workflow_interactively, table_format::display_table_with_count,
};
use crate::models;
use tabled::Tabled;

/// Format memory bytes into a human-readable string
fn format_memory(bytes: Option<i64>) -> String {
    match bytes {
        Some(b) if b < 0 => "-".to_string(),
        Some(b) => {
            let mb = b as f64 / (1024.0 * 1024.0);
            if mb < 1024.0 {
                format!("{:.1}MB", mb)
            } else {
                format!("{:.2}GB", mb / 1024.0)
            }
        }
        None => "-".to_string(),
    }
}

/// Format CPU percentage
fn format_cpu(percent: Option<f64>) -> String {
    match percent {
        Some(p) if p < 0.0 => "-".to_string(),
        Some(p) => format!("{:.1}%", p),
        None => "-".to_string(),
    }
}

/// Helper function to create a map of job IDs to job names for a workflow
fn get_job_name_map(
    config: &Configuration,
    workflow_id: i64,
) -> std::collections::HashMap<i64, String> {
    let mut job_names = std::collections::HashMap::new();

    match default_api::list_jobs(
        config,
        workflow_id,
        None,
        None,
        None,
        None,
        None,
        None,
        None,
        None, // include_relationships
        None, // active_compute_node_id
    ) {
        Ok(response) => {
            if let Some(jobs) = response.items {
                for job in jobs {
                    if let Some(id) = job.id {
                        job_names.insert(id, job.name);
                    }
                }
            }
        }
        Err(_) => {
            // If we can't fetch jobs, just continue without names
        }
    }

    job_names
}

#[derive(Tabled)]
struct ResultTableRow {
    #[tabled(rename = "ID")]
    id: i64,
    #[tabled(rename = "Job ID")]
    job_id: i64,
    #[tabled(rename = "Job Name")]
    job_name: String,
    #[tabled(rename = "WF ID")]
    workflow_id: i64,
    #[tabled(rename = "Run ID")]
    run_id: i64,
    #[tabled(rename = "Return Code")]
    return_code: i64,
    #[tabled(rename = "Exec Time")]
    exec_time: String,
    #[tabled(rename = "Peak Mem")]
    peak_memory: String,
    #[tabled(rename = "Peak CPU %")]
    peak_cpu: String,
    #[tabled(rename = "Completion Time")]
    completion_time: String,
    #[tabled(rename = "Status")]
    status: String,
}

#[derive(clap::Subcommand)]
pub enum ResultCommands {
    /// List results
    List {
        /// List results for this workflow (optional - will prompt if not provided). By default,
        /// only lists results for the latest run of the workflow.
        #[arg()]
        workflow_id: Option<i64>,
        /// List results for this job
        #[arg(short, long)]
        job_id: Option<i64>,
        /// List results for this run_id
        #[arg(short, long)]
        run_id: Option<i64>,
        /// Filter by return code
        #[arg(long)]
        return_code: Option<i64>,
        /// Show only failed jobs (non-zero return code)
        #[arg(long)]
        failed: bool,
        /// Filter by job status (uninitialized, blocked, canceled, terminated, done, ready, scheduled, running, pending, disabled)
        #[arg(short, long)]
        status: Option<String>,
        /// Maximum number of results to return
        #[arg(short, long, default_value = "10000")]
        limit: i64,
        /// Offset for pagination (0-based)
        #[arg(long, default_value = "0")]
        offset: i64,
        /// Field to sort by
        #[arg(long)]
        sort_by: Option<String>,
        /// Reverse sort order
        #[arg(long)]
        reverse_sort: bool,
        /// Show all historical results (default: false, only shows current results)
        #[arg(long)]
        all_runs: bool,
        /// Filter by compute node ID
        #[arg(long)]
        compute_node: Option<i64>,
    },
    /// Get a specific result by ID
    Get {
        /// ID of the result to get
        #[arg()]
        id: i64,
    },
    /// Delete a result
    Delete {
        /// ID of the result to remove
        #[arg()]
        id: i64,
    },
}

pub fn handle_result_commands(config: &Configuration, command: &ResultCommands, format: &str) {
    match command {
        ResultCommands::List {
            workflow_id,
            job_id,
            run_id,
            return_code,
            failed,
            status,
            limit,
            offset,
            sort_by,
            reverse_sort,
            all_runs,
            compute_node,
        } => {
            let user_name = get_env_user_name();
            let selected_workflow_id = match workflow_id {
                Some(id) => *id,
                None => select_workflow_interactively(config, &user_name).unwrap(),
            };

            // Use pagination utility to get all results
            let mut params = pagination::ResultListParams::new()
                .with_offset(*offset)
                .with_limit(*limit);

            if let Some(job_id_val) = job_id {
                params = params.with_job_id(*job_id_val);
            }

            if let Some(run_id_val) = run_id {
                params = params.with_run_id(*run_id_val);
            }

            if let Some(return_code_val) = return_code {
                params = params.with_return_code(*return_code_val);
            }

            if let Some(status_str) = status {
                // Parse string to JobStatus
                let status_val = match status_str.as_str() {
                    "uninitialized" => models::JobStatus::Uninitialized,
                    "blocked" => models::JobStatus::Blocked,
                    "ready" => models::JobStatus::Ready,
                    "pending" => models::JobStatus::Pending,
                    "running" => models::JobStatus::Running,
                    "completed" => models::JobStatus::Completed,
                    "failed" => models::JobStatus::Failed,
                    "canceled" => models::JobStatus::Canceled,
                    "terminated" => models::JobStatus::Terminated,
                    "disabled" => models::JobStatus::Disabled,
                    _ => {
                        eprintln!(
                            "Invalid status: {}. Valid values are: uninitialized, blocked, ready, pending, running, completed, failed, canceled, terminated, disabled",
                            status_str
                        );
                        std::process::exit(1);
                    }
                };
                params = params.with_status(status_val);
            }

            if let Some(sort_by_str) = sort_by {
                params = params.with_sort_by(sort_by_str.clone());
            }

            params = params.with_reverse_sort(*reverse_sort);
            params = params.with_all_runs(*all_runs);

            if let Some(compute_node_id) = compute_node {
                params = params.with_compute_node_id(*compute_node_id);
            }

            match pagination::paginate_results(config, selected_workflow_id as i64, params) {
                Ok(mut results) => {
                    // Apply client-side filtering for failed jobs
                    if *failed {
                        results.retain(|r| r.return_code != 0);
                    }

                    if print_wrapped_if_json(format, "results", &results, "results") {
                        // JSON was printed
                    } else if results.is_empty() {
                        if let Some(jid) = job_id {
                            println!(
                                "No results found for workflow ID {} and job ID: {}",
                                selected_workflow_id, jid
                            );
                        } else {
                            println!("No results found for workflow ID: {}", selected_workflow_id);
                        }
                    } else if results.is_empty() {
                        if let Some(jid) = job_id {
                            println!(
                                "No results found for workflow ID {} and job ID: {}",
                                selected_workflow_id, jid
                            );
                        } else {
                            println!("No results found for workflow ID: {}", selected_workflow_id);
                        }
                    } else {
                        if let Some(jid) = job_id {
                            println!(
                                "Results for workflow ID {} and job ID {}:",
                                selected_workflow_id, jid
                            );
                        } else {
                            println!("Results for workflow ID {}:", selected_workflow_id);
                        }

                        // Fetch job names for the workflow
                        let job_names = get_job_name_map(config, selected_workflow_id);

                        let rows: Vec<ResultTableRow> = results
                            .iter()
                            .map(|result| ResultTableRow {
                                id: result.id.unwrap_or(-1),
                                job_id: result.job_id,
                                job_name: job_names
                                    .get(&result.job_id)
                                    .cloned()
                                    .unwrap_or_else(|| "-".to_string()),
                                workflow_id: result.workflow_id,
                                run_id: result.run_id,
                                return_code: result.return_code,
                                exec_time: format!("{:.2}", result.exec_time_minutes),
                                peak_memory: format_memory(result.peak_memory_bytes),
                                peak_cpu: format_cpu(result.peak_cpu_percent),
                                completion_time: result.completion_time.clone(),
                                status: format!("{:?}", result.status),
                            })
                            .collect();
                        display_table_with_count(&rows, "results");
                    }
                }
                Err(e) => {
                    print_error("listing results", &e);
                    std::process::exit(1);
                }
            }
        }
        ResultCommands::Get { id } => match default_api::get_result(config, *id) {
            Ok(result) => {
                if print_if_json(format, &result, "result") {
                    // JSON was printed
                } else {
                    println!("Result ID {}:", id);
                    println!("  Job ID: {}", result.job_id);
                    println!("  Workflow ID: {}", result.workflow_id);
                    println!("  Run ID: {}", result.run_id);
                    println!("  Return Code: {}", result.return_code);
                    println!(
                        "  Execution Time (minutes): {:.2}",
                        result.exec_time_minutes
                    );
                    println!("  Completion Time: {}", result.completion_time);
                    println!("  Status: {:?}", result.status);

                    // Display resource metrics if available
                    if result.peak_memory_bytes.is_some()
                        || result.avg_memory_bytes.is_some()
                        || result.peak_cpu_percent.is_some()
                        || result.avg_cpu_percent.is_some()
                    {
                        println!("\n  Resource Metrics:");
                        if let Some(peak_mem) = result.peak_memory_bytes {
                            println!("    Peak Memory: {}", format_memory(Some(peak_mem)));
                        }
                        if let Some(avg_mem) = result.avg_memory_bytes {
                            println!("    Avg Memory:  {}", format_memory(Some(avg_mem)));
                        }
                        if let Some(peak_cpu) = result.peak_cpu_percent {
                            println!("    Peak CPU:    {}", format_cpu(Some(peak_cpu)));
                        }
                        if let Some(avg_cpu) = result.avg_cpu_percent {
                            println!("    Avg CPU:     {}", format_cpu(Some(avg_cpu)));
                        }
                    }
                }
            }
            Err(e) => {
                print_error("getting result", &e);
                std::process::exit(1);
            }
        },
        ResultCommands::Delete { id } => match default_api::delete_result(config, *id, None) {
            Ok(removed_result) => {
                if print_if_json(format, &removed_result, "result") {
                    // JSON was printed
                } else {
                    println!("Successfully removed result:");
                    println!("  ID: {}", removed_result.id.unwrap_or(-1));
                    println!("  Job ID: {}", removed_result.job_id);
                    println!("  Workflow ID: {}", removed_result.workflow_id);
                }
            }
            Err(e) => {
                print_error("removing result", &e);
                std::process::exit(1);
            }
        },
    }
}<|MERGE_RESOLUTION|>--- conflicted
+++ resolved
@@ -1,11 +1,7 @@
 use crate::client::apis::configuration::Configuration;
 use crate::client::apis::default_api;
 use crate::client::commands::get_env_user_name;
-<<<<<<< HEAD
-use crate::client::commands::output::print_if_json;
-=======
 use crate::client::commands::output::{print_if_json, print_wrapped_if_json};
->>>>>>> 7578f71f
 use crate::client::commands::{
     pagination, print_error, select_workflow_interactively, table_format::display_table_with_count,
 };
@@ -248,15 +244,6 @@
                         } else {
                             println!("No results found for workflow ID: {}", selected_workflow_id);
                         }
-                    } else if results.is_empty() {
-                        if let Some(jid) = job_id {
-                            println!(
-                                "No results found for workflow ID {} and job ID: {}",
-                                selected_workflow_id, jid
-                            );
-                        } else {
-                            println!("No results found for workflow ID: {}", selected_workflow_id);
-                        }
                     } else {
                         if let Some(jid) = job_id {
                             println!(
