//! Watch command for monitoring workflows with automatic failure recovery

use chrono::Utc;
use env_logger::Builder;
use log::{LevelFilter, debug, error, info, warn};
use std::collections::HashMap;
use std::fs::File;
use std::io::Write;
use std::path::PathBuf;
use std::process::Command;
use std::time::Duration;

use crate::client::apis::configuration::Configuration;
use crate::client::apis::default_api;
use crate::client::commands::pagination::{
    ScheduledComputeNodeListParams, paginate_scheduled_compute_nodes,
};
use crate::client::hpc::common::HpcJobStatus;
use crate::client::hpc::hpc_interface::HpcInterface;
use crate::client::hpc::slurm_interface::SlurmInterface;
use crate::client::log_paths::get_watch_log_file;
use crate::models;
use crate::time_utils::duration_string_to_seconds;

/// A writer that writes to both stdout and a file
struct MultiWriter {
    stdout: std::io::Stdout,
    file: File,
}

impl Write for MultiWriter {
    fn write(&mut self, buf: &[u8]) -> std::io::Result<usize> {
        self.stdout.write_all(buf)?;
        self.file.write(buf)
    }

    fn flush(&mut self) -> std::io::Result<()> {
        self.stdout.flush()?;
        self.file.flush()
    }
}

/// Return code used when failing jobs orphaned by an ungraceful job runner termination.
/// This value (-128) is chosen to be:
/// - Negative, clearly distinguishing it from normal exit codes
/// - Related to signal convention (128 is the base for signal exits)
/// - Easy to identify in logs and results
pub const ORPHANED_JOB_RETURN_CODE: i64 = -128;

/// Arguments for the watch command
pub struct WatchArgs {
    pub workflow_id: i64,
    pub poll_interval: u64,
    pub auto_recover: bool,
    pub max_retries: u32,
    pub memory_multiplier: f64,
    pub runtime_multiplier: f64,
    pub retry_unknown: bool,
<<<<<<< HEAD
    pub recovery_hook: Option<String>,
=======
>>>>>>> 0e81052a
    pub output_dir: PathBuf,
    pub show_job_counts: bool,
    pub log_level: String,
}

/// Parse memory string (e.g., "8g", "512m", "1024k") to bytes
pub fn parse_memory_bytes(mem: &str) -> Option<u64> {
    let mem = mem.trim().to_lowercase();
    let (num_str, multiplier) = if mem.ends_with("gb") {
        (mem.trim_end_matches("gb"), 1024u64 * 1024 * 1024)
    } else if mem.ends_with("g") {
        (mem.trim_end_matches("g"), 1024u64 * 1024 * 1024)
    } else if mem.ends_with("mb") {
        (mem.trim_end_matches("mb"), 1024u64 * 1024)
    } else if mem.ends_with("m") {
        (mem.trim_end_matches("m"), 1024u64 * 1024)
    } else if mem.ends_with("kb") {
        (mem.trim_end_matches("kb"), 1024u64)
    } else if mem.ends_with("k") {
        (mem.trim_end_matches("k"), 1024u64)
    } else {
        (mem.as_str(), 1u64)
    };
    num_str
        .parse::<f64>()
        .ok()
        .map(|n| (n * multiplier as f64) as u64)
}

/// Format bytes to memory string (e.g., "12g", "512m")
pub fn format_memory_bytes_short(bytes: u64) -> String {
    if bytes >= 1024 * 1024 * 1024 {
        format!("{}g", bytes / (1024 * 1024 * 1024))
    } else if bytes >= 1024 * 1024 {
        format!("{}m", bytes / (1024 * 1024))
    } else if bytes >= 1024 {
        format!("{}k", bytes / 1024)
    } else {
        format!("{}b", bytes)
    }
}

/// Format seconds to ISO8601 duration (e.g., "PT2H30M")
pub fn format_duration_iso8601(secs: u64) -> String {
    let hours = secs / 3600;
    let mins = (secs % 3600) / 60;
    if hours > 0 && mins > 0 {
        format!("PT{}H{}M", hours, mins)
    } else if hours > 0 {
        format!("PT{}H", hours)
    } else {
        format!("PT{}M", mins.max(1))
    }
}

/// Get job counts by status for a workflow
fn get_job_counts(
    config: &Configuration,
    workflow_id: i64,
) -> Result<HashMap<String, i64>, String> {
    let jobs_response = default_api::list_jobs(
        config,
        workflow_id,
        None,        // status filter
        None,        // needs_file_id
        None,        // upstream_job_id
        None,        // offset
        Some(10000), // limit
        None,        // sort_by
        None,        // reverse_sort
        None,        // include_relationships
        None,        // active_compute_node_id
    )
    .map_err(|e| format!("Failed to list jobs: {}", e))?;

    let jobs = jobs_response.items.unwrap_or_default();
    let mut counts = HashMap::new();

    for job in &jobs {
        if let Some(status) = &job.status {
            let status_str = format!("{:?}", status);
            *counts.entry(status_str).or_insert(0) += 1;
        }
    }

    Ok(counts)
}

/// Detect and fail orphaned Slurm jobs by checking Slurm as the source of truth.
///
/// This function:
/// 1. Gets scheduled compute nodes with status="active" and scheduler_type="slurm"
/// 2. For each, uses SlurmInterface to check if the Slurm job is still running
/// 3. If not running, finds all compute nodes associated with that scheduled compute node
/// 4. Finds all jobs with active_compute_node_id matching those compute nodes
/// 5. Fails those jobs with the orphaned return code
///
/// Returns the number of jobs that were failed.
fn fail_orphaned_slurm_jobs(config: &Configuration, workflow_id: i64) -> Result<usize, String> {
    // Get workflow status to retrieve run_id
    let workflow_status = default_api::get_workflow_status(config, workflow_id)
        .map_err(|e| format!("Failed to get workflow status: {}", e))?;
    let run_id = workflow_status.run_id;

    // Get all scheduled compute nodes with status="active" and scheduler_type="slurm"
    let scheduled_nodes = paginate_scheduled_compute_nodes(
        config,
        workflow_id,
        ScheduledComputeNodeListParams::new().with_status("active".to_string()),
    )
    .map_err(|e| format!("Failed to list scheduled compute nodes: {}", e))?;

    // Filter for Slurm scheduler type
    let slurm_nodes: Vec<_> = scheduled_nodes
        .iter()
        .filter(|node| node.scheduler_type.to_lowercase() == "slurm")
        .collect();

    if slurm_nodes.is_empty() {
        return Ok(0);
    }

    // Create SlurmInterface to check job status
    let slurm = match SlurmInterface::new() {
        Ok(s) => s,
        Err(e) => {
            warn!("Could not create SlurmInterface: {}", e);
            return Ok(0);
        }
    };

    let mut total_failed = 0;

    for scheduled_node in slurm_nodes {
        let slurm_job_id = scheduled_node.scheduler_id.to_string();
        let scheduled_compute_node_id = match scheduled_node.id {
            Some(id) => id,
            None => continue,
        };

        // Check Slurm status
        let slurm_status = match slurm.get_status(&slurm_job_id) {
            Ok(info) => info.status,
            Err(e) => {
                warn!(
                    "Error checking Slurm status for job {}: {}",
                    slurm_job_id, e
                );
                continue;
            }
        };

        // If Slurm job is still running or queued, skip it
        if slurm_status == HpcJobStatus::Running || slurm_status == HpcJobStatus::Queued {
            continue;
        }

        // Slurm job is not running (Complete, Unknown, or None means it's gone)
        info!(
            "Slurm job {} is no longer running (status: {:?}), checking for orphaned jobs",
            slurm_job_id, slurm_status
        );

        // Find all compute nodes associated with this scheduled compute node
        let compute_nodes_response = default_api::list_compute_nodes(
            config,
            workflow_id,
            None,                            // offset
            Some(1000),                      // limit
            None,                            // sort_by
            None,                            // reverse_sort
            None,                            // hostname
            None,                            // is_active - any status
            Some(scheduled_compute_node_id), // scheduled_compute_node_id
        )
        .map_err(|e| format!("Failed to list compute nodes: {}", e))?;

        let compute_nodes = compute_nodes_response.items.unwrap_or_default();

        for compute_node in &compute_nodes {
            let compute_node_id = match compute_node.id {
                Some(id) => id,
                None => continue,
            };

            // Find all jobs with this active_compute_node_id
            let jobs_response = default_api::list_jobs(
                config,
                workflow_id,
                None,                  // status - we want any status (should be Running)
                None,                  // needs_file_id
                None,                  // upstream_job_id
                None,                  // offset
                Some(10000),           // limit
                None,                  // sort_by
                None,                  // reverse_sort
                None,                  // include_relationships
                Some(compute_node_id), // active_compute_node_id
            )
            .map_err(|e| format!("Failed to list jobs for compute node: {}", e))?;

            let orphaned_jobs = jobs_response.items.unwrap_or_default();

            if orphaned_jobs.is_empty() {
                continue;
            }

            info!(
                "Found {} orphaned job(s) from Slurm job {} (compute node {})",
                orphaned_jobs.len(),
                slurm_job_id,
                compute_node_id
            );

            // Fail each orphaned job
            for job in &orphaned_jobs {
                let job_id = match job.id {
                    Some(id) => id,
                    None => continue,
                };

                // Create a result for the orphaned job
                let result = models::ResultModel::new(
                    job_id,
                    workflow_id,
                    run_id,
                    compute_node_id,
                    ORPHANED_JOB_RETURN_CODE,
                    0.0,
                    Utc::now().to_rfc3339(),
                    models::JobStatus::Failed,
                );

                // Mark the job as failed
                match default_api::complete_job(
                    config,
                    job_id,
                    models::JobStatus::Failed,
                    run_id,
                    result,
                ) {
                    Ok(_) => {
                        info!(
                            "  Marked orphaned job {} ({}) as failed (Slurm job {} no longer running)",
                            job_id, job.name, slurm_job_id
                        );
                        total_failed += 1;
                    }
                    Err(e) => {
                        warn!("  Failed to mark job {} as failed: {}", job_id, e);
                    }
                }
            }

            // Mark this compute node as inactive since its Slurm job is gone
            let mut updated_node = compute_node.clone();
            updated_node.is_active = Some(false);
            match default_api::update_compute_node(config, compute_node_id, updated_node) {
                Ok(_) => {
                    debug!(
                        "Marked compute node {} as inactive (Slurm job {} no longer running)",
                        compute_node_id, slurm_job_id
                    );
                }
                Err(e) => {
                    warn!(
                        "Failed to mark compute node {} as inactive: {}",
                        compute_node_id, e
                    );
                }
            }
        }

        // Update the scheduled compute node status to "complete" since the Slurm job is done
        match default_api::update_scheduled_compute_node(
            config,
            scheduled_compute_node_id,
            models::ScheduledComputeNodesModel::new(
                workflow_id,
                scheduled_node.scheduler_id,
                scheduled_node.scheduler_config_id,
                scheduled_node.scheduler_type.clone(),
                "complete".to_string(),
            ),
        ) {
            Ok(_) => {
                info!(
                    "Updated scheduled compute node {} status to 'complete'",
                    scheduled_compute_node_id
                );
            }
            Err(e) => {
                warn!(
                    "Failed to update scheduled compute node {} status: {}",
                    scheduled_compute_node_id, e
                );
            }
        }
    }

    if total_failed > 0 {
        info!(
            "Marked {} orphaned Slurm job(s) as failed (return code {})",
            total_failed, ORPHANED_JOB_RETURN_CODE
        );
    }

    Ok(total_failed)
}

/// Check for pending Slurm jobs that no longer exist and mark them as complete.
///
/// This handles the case where a Slurm job was submitted but cancelled or failed
/// before it ever started running. In this scenario:
/// - The ScheduledComputeNode remains in "pending" status
/// - The Slurm job no longer exists in the queue
///
/// This function:
/// 1. Gets all scheduled compute nodes with status="pending" and scheduler_type="slurm"
/// 2. Checks if the Slurm job still exists
/// 3. If the Slurm job doesn't exist, marks the ScheduledComputeNode as "complete"
///
/// Returns the number of pending nodes that were cleaned up.
fn cleanup_dead_pending_slurm_jobs(
    config: &Configuration,
    workflow_id: i64,
) -> Result<usize, String> {
    // Get all scheduled compute nodes with status="pending"
    let scheduled_nodes = paginate_scheduled_compute_nodes(
        config,
        workflow_id,
        ScheduledComputeNodeListParams::new().with_status("pending".to_string()),
    )
    .map_err(|e| format!("Failed to list pending scheduled compute nodes: {}", e))?;

    // Filter for Slurm scheduler type
    let slurm_nodes: Vec<_> = scheduled_nodes
        .iter()
        .filter(|node| node.scheduler_type.to_lowercase() == "slurm")
        .collect();

    if slurm_nodes.is_empty() {
        return Ok(0);
    }

    // Create SlurmInterface to check job status
    let slurm = match SlurmInterface::new() {
        Ok(s) => s,
        Err(e) => {
            debug!(
                "Could not create SlurmInterface for pending job check: {}",
                e
            );
            return Ok(0);
        }
    };

    let mut total_cleaned = 0;

    for scheduled_node in slurm_nodes {
        let slurm_job_id = scheduled_node.scheduler_id.to_string();
        let scheduled_compute_node_id = match scheduled_node.id {
            Some(id) => id,
            None => continue,
        };

        // Check Slurm status
        let slurm_status = match slurm.get_status(&slurm_job_id) {
            Ok(info) => info.status,
            Err(e) => {
                debug!(
                    "Error checking Slurm status for pending job {}: {}",
                    slurm_job_id, e
                );
                continue;
            }
        };

        // If Slurm job is still queued or running, skip it (it's still valid)
        if slurm_status == HpcJobStatus::Queued || slurm_status == HpcJobStatus::Running {
            continue;
        }

        // If the job completed normally, it will transition through the normal path
        // We only care about jobs that no longer exist (None/Unknown)
        if slurm_status == HpcJobStatus::Complete {
            // Job completed but never started running in our system - this is unusual
            // but we should mark it as complete so it doesn't block
            info!(
                "Slurm job {} completed but was still pending in our system, marking as complete",
                slurm_job_id
            );
        } else {
            // Job no longer exists (None/Unknown) - was cancelled or failed before starting
            info!(
                "Pending Slurm job {} no longer exists (status: {:?}), marking as complete",
                slurm_job_id, slurm_status
            );
        }

        // Update the scheduled compute node status to "complete"
        match default_api::update_scheduled_compute_node(
            config,
            scheduled_compute_node_id,
            models::ScheduledComputeNodesModel::new(
                workflow_id,
                scheduled_node.scheduler_id,
                scheduled_node.scheduler_config_id,
                scheduled_node.scheduler_type.clone(),
                "complete".to_string(),
            ),
        ) {
            Ok(_) => {
                info!(
                    "Updated pending scheduled compute node {} (Slurm job {}) status to 'complete'",
                    scheduled_compute_node_id, slurm_job_id
                );
                total_cleaned += 1;
            }
            Err(e) => {
                warn!(
                    "Failed to update scheduled compute node {} status: {}",
                    scheduled_compute_node_id, e
                );
            }
        }
    }

    if total_cleaned > 0 {
        info!("Cleaned up {} dead pending Slurm job(s)", total_cleaned);
    }

    Ok(total_cleaned)
}

<<<<<<< HEAD
/// Check if there are any scheduled compute nodes with status pending or active.
/// If there are none, the workflow cannot make progress.
fn has_any_scheduled_compute_nodes(config: &Configuration, workflow_id: i64) -> bool {
    // Check for pending allocations
    if let Ok(response) = default_api::list_scheduled_compute_nodes(
        config,
        workflow_id,
        None,            // offset
        Some(1),         // limit - just need one
        None,            // sort_by
        None,            // reverse_sort
        None,            // scheduler_id
        None,            // scheduler_config_id
        Some("pending"), // status
    ) {
        if let Some(nodes) = response.items {
            if !nodes.is_empty() {
                return true;
            }
        }
    }

    // Check for active allocations
    if let Ok(response) = default_api::list_scheduled_compute_nodes(
        config,
        workflow_id,
        None,           // offset
        Some(1),        // limit - just need one
        None,           // sort_by
        None,           // reverse_sort
        None,           // scheduler_id
        None,           // scheduler_config_id
        Some("active"), // status
    ) {
        if let Some(nodes) = response.items {
            if !nodes.is_empty() {
                return true;
            }
        }
    }

    false
}

=======
>>>>>>> 0e81052a
/// Check if there is at least one valid Slurm allocation (pending or running in Slurm).
///
/// This is used to optimize the poll loop: if we have valid allocations, we can skip
/// the expensive per-allocation orphan detection and just sleep.
///
/// Returns true if at least one Slurm allocation is still valid (queued or running).
fn has_valid_slurm_allocation(config: &Configuration, workflow_id: i64) -> bool {
    // Get scheduled compute nodes with status="pending" or "active"
    // We'll sample one from each category to check

    // First check for active allocations
    let active_nodes = default_api::list_scheduled_compute_nodes(
        config,
        workflow_id,
        None,           // offset
        Some(1),        // limit - just need one
        None,           // sort_by
        None,           // reverse_sort
        None,           // scheduler_id
        None,           // scheduler_config_id
        Some("active"), // status
    );

    if let Ok(response) = active_nodes {
        if let Some(nodes) = response.items {
            for node in nodes {
                if node.scheduler_type.to_lowercase() == "slurm" {
                    // Check if this Slurm job is still running
                    if let Ok(slurm) = SlurmInterface::new() {
                        let slurm_job_id = node.scheduler_id.to_string();
                        if let Ok(info) = slurm.get_status(&slurm_job_id) {
                            if info.status == HpcJobStatus::Running
                                || info.status == HpcJobStatus::Queued
                            {
                                debug!(
                                    "Found valid active Slurm allocation {} (status: {:?})",
                                    slurm_job_id, info.status
                                );
                                return true;
                            }
                        }
                    }
                }
            }
        }
    }

    // Check for pending allocations
    let pending_nodes = default_api::list_scheduled_compute_nodes(
        config,
        workflow_id,
        None,            // offset
        Some(1),         // limit - just need one
        None,            // sort_by
        None,            // reverse_sort
        None,            // scheduler_id
        None,            // scheduler_config_id
        Some("pending"), // status
    );

    if let Ok(response) = pending_nodes {
        if let Some(nodes) = response.items {
            for node in nodes {
                if node.scheduler_type.to_lowercase() == "slurm" {
                    // Check if this Slurm job is still queued
                    if let Ok(slurm) = SlurmInterface::new() {
                        let slurm_job_id = node.scheduler_id.to_string();
                        if let Ok(info) = slurm.get_status(&slurm_job_id) {
                            if info.status == HpcJobStatus::Running
                                || info.status == HpcJobStatus::Queued
                            {
                                debug!(
                                    "Found valid pending Slurm allocation {} (status: {:?})",
                                    slurm_job_id, info.status
                                );
                                return true;
                            }
                        }
                    }
                }
            }
        }
    }

    // No valid Slurm allocations found
    debug!("No valid Slurm allocations found");
    false
}

/// Detect and fail orphaned running jobs.
///
/// This handles the case where a job runner (e.g., torc-slurm-job-runner) was killed
/// ungracefully by the scheduler (e.g., Slurm). In this scenario:
/// - Jobs claimed by the runner remain in "running" status
/// - The ScheduledComputeNode remains in "active" status
/// - No active compute nodes exist to process the jobs
///
/// Returns the number of jobs that were failed.
fn fail_orphaned_running_jobs(config: &Configuration, workflow_id: i64) -> Result<usize, String> {
    // Get workflow status to retrieve run_id
    let workflow_status = default_api::get_workflow_status(config, workflow_id)
        .map_err(|e| format!("Failed to get workflow status: {}", e))?;
    let run_id = workflow_status.run_id;

    // Check for active compute nodes
    let active_nodes_response = default_api::list_compute_nodes(
        config,
        workflow_id,
        None,       // offset
        Some(1),    // limit - we only need to know if any exist
        None,       // sort_by
        None,       // reverse_sort
        None,       // hostname
        Some(true), // is_active = true
        None,       // scheduled_compute_node_id
    )
    .map_err(|e| format!("Failed to list active compute nodes: {}", e))?;

    let active_node_count = active_nodes_response.total_count;

    // If there are active compute nodes, jobs are being processed normally
    if active_node_count > 0 {
        return Ok(0);
    }

    // Get all jobs with status=Running
    let running_jobs_response = default_api::list_jobs(
        config,
        workflow_id,
        Some(models::JobStatus::Running),
        None,        // needs_file_id
        None,        // upstream_job_id
        None,        // offset
        Some(10000), // limit
        None,        // sort_by
        None,        // reverse_sort
        None,        // include_relationships
        None,        // active_compute_node_id
    )
    .map_err(|e| format!("Failed to list running jobs: {}", e))?;

    let running_jobs = running_jobs_response.items.unwrap_or_default();

    if running_jobs.is_empty() {
        return Ok(0);
    }

    info!(
        "Detected {} orphaned running job(s) with no active compute nodes",
        running_jobs.len()
    );

    // Get or create a compute node for recording the failure
    // First, try to find any existing compute node for this workflow
    let compute_node_id = match default_api::list_compute_nodes(
        config,
        workflow_id,
        None,    // offset
        Some(1), // limit
        None,    // sort_by
        None,    // reverse_sort
        None,    // hostname
        None,    // is_active - any status
        None,    // scheduled_compute_node_id
    ) {
        Ok(response) => {
            if let Some(nodes) = response.items {
                if let Some(node) = nodes.first() {
                    node.id.unwrap_or(0)
                } else {
                    0
                }
            } else {
                0
            }
        }
        Err(_) => 0,
    };

    // If no compute node exists, create a recovery node
    let compute_node_id = if compute_node_id == 0 {
        match default_api::create_compute_node(
            config,
            models::ComputeNodeModel::new(
                workflow_id,
                "orphan-recovery".to_string(),
                0, // pid
                Utc::now().to_rfc3339(),
                1,   // num_cpus
                1.0, // memory_gb
                0,   // num_gpus
                1,   // num_nodes
                "local".to_string(),
                None, // scheduler
            ),
        ) {
            Ok(node) => node.id.unwrap_or(0),
            Err(e) => {
                warn!("Could not create recovery compute node: {}", e);
                0
            }
        }
    } else {
        compute_node_id
    };

    let mut failed_count = 0;

    for job in &running_jobs {
        let job_id = match job.id {
            Some(id) => id,
            None => continue,
        };

        // Create a result for the orphaned job
        let result = models::ResultModel::new(
            job_id,
            workflow_id,
            run_id,
            compute_node_id,
            ORPHANED_JOB_RETURN_CODE, // Unique return code for orphaned jobs
            0.0,                      // exec_time_minutes - unknown
            Utc::now().to_rfc3339(),  // completion_time
            models::JobStatus::Failed, // status
        );

        // Mark the job as failed
        match default_api::complete_job(config, job_id, models::JobStatus::Failed, run_id, result) {
            Ok(_) => {
                info!(
                    "  Marked orphaned job {} ({}) as failed with return code {}",
                    job_id, job.name, ORPHANED_JOB_RETURN_CODE
                );
                failed_count += 1;
            }
            Err(e) => {
                warn!("  Failed to mark job {} as failed: {}", job_id, e);
            }
        }
    }

    if failed_count > 0 {
        info!(
            "Marked {} orphaned job(s) as failed (return code {})",
            failed_count, ORPHANED_JOB_RETURN_CODE
        );
    }

    Ok(failed_count)
}

/// Poll until workflow is complete, optionally printing status updates
fn poll_until_complete(
    config: &Configuration,
    workflow_id: i64,
    poll_interval: u64,
    show_job_counts: bool,
) -> Result<HashMap<String, i64>, String> {
    loop {
        // Check if workflow is complete
        match default_api::is_workflow_complete(config, workflow_id) {
            Ok(response) => {
                if response.is_complete {
                    info!("Workflow {} is complete", workflow_id);
                    break;
                }
            }
            Err(e) => {
                return Err(format!("Error checking workflow status: {}", e));
            }
        }

        // Print current status if requested
        if show_job_counts {
            match get_job_counts(config, workflow_id) {
                Ok(counts) => {
                    let completed = counts.get("Completed").unwrap_or(&0);
                    let running = counts.get("Running").unwrap_or(&0);
                    let pending = counts.get("Pending").unwrap_or(&0);
                    let failed = counts.get("Failed").unwrap_or(&0);
                    let blocked = counts.get("Blocked").unwrap_or(&0);
                    info!(
                        "  completed={}, running={}, pending={}, failed={}, blocked={}",
                        completed, running, pending, failed, blocked
                    );
                }
                Err(e) => {
                    error!("Error getting job counts: {}", e);
                }
            }
        }

        // Optimization: If there's at least one valid Slurm allocation (pending or running),
        // skip the expensive per-allocation orphan detection. This reduces N squeue calls
        // to just 1-2 calls when jobs are queued or running normally.
        if has_valid_slurm_allocation(config, workflow_id) {
            std::thread::sleep(Duration::from_secs(poll_interval));
            continue;
        }

        // No valid Slurm allocations found - check for orphaned jobs
        debug!("No valid Slurm allocations, checking for orphaned jobs...");

        // Check for orphaned Slurm jobs using Slurm as the source of truth.
        // This uses the active_compute_node_id to precisely identify which jobs were
        // being run by each Slurm job, avoiding race conditions.
        match fail_orphaned_slurm_jobs(config, workflow_id) {
            Ok(count) if count > 0 => {
                info!("Orphaned Slurm jobs detected and marked as failed, continuing...");
            }
            Ok(_) => {
                // No orphaned Slurm jobs
            }
            Err(e) => {
                warn!("Error checking for orphaned Slurm jobs: {}", e);
            }
        }

        // Check for pending Slurm jobs that no longer exist (cancelled/failed before starting)
        match cleanup_dead_pending_slurm_jobs(config, workflow_id) {
            Ok(count) if count > 0 => {
                info!("Dead pending Slurm jobs cleaned up, continuing...");
            }
            Ok(_) => {
                // No dead pending Slurm jobs
            }
            Err(e) => {
                warn!("Error checking for dead pending Slurm jobs: {}", e);
            }
        }

        // Check for orphaned running jobs (jobs stuck in "running" with no active compute nodes)
        // This is a fallback for non-Slurm schedulers (local scheduler, etc.)
        match fail_orphaned_running_jobs(config, workflow_id) {
            Ok(count) if count > 0 => {
                info!("Orphaned jobs detected and marked as failed, continuing...");
            }
            Ok(_) => {
                // No orphaned jobs
            }
            Err(e) => {
                warn!("Error checking for orphaned jobs: {}", e);
            }
        }

<<<<<<< HEAD
        // Check if there are any pending or active scheduled compute nodes
        // If not, nothing can make progress and we should exit
        if !has_any_scheduled_compute_nodes(config, workflow_id) {
            warn!("No pending or active scheduled compute nodes found");
            warn!("Workflow cannot make progress without active allocations");
            break;
        }

=======
>>>>>>> 0e81052a
        std::thread::sleep(Duration::from_secs(poll_interval));
    }

    get_job_counts(config, workflow_id)
}

/// Diagnose failures and return job IDs that need resource adjustments
fn diagnose_failures(workflow_id: i64, _output_dir: &PathBuf) -> Result<serde_json::Value, String> {
    // Run check-resource-utilization command
    // Note: This command doesn't take an output_dir argument - it reads from the database
    let output = Command::new("torc")
        .args([
            "-f",
            "json",
            "reports",
            "check-resource-utilization",
            &workflow_id.to_string(),
            "--include-failed",
        ])
        .output()
        .map_err(|e| format!("Failed to run check-resource-utilization: {}", e))?;

    if !output.status.success() {
        let stderr = String::from_utf8_lossy(&output.stderr);
        return Err(format!("check-resource-utilization failed: {}", stderr));
    }

    let stdout = String::from_utf8_lossy(&output.stdout);
    serde_json::from_str(&stdout)
        .map_err(|e| format!("Failed to parse resource utilization output: {}", e))
}

/// Get Slurm log information for failed jobs
fn get_slurm_log_info(workflow_id: i64, output_dir: &PathBuf) -> Result<serde_json::Value, String> {
    // Run reports results command to get log paths
    let output = Command::new("torc")
        .args([
            "-f",
            "json",
            "reports",
            "results",
            &workflow_id.to_string(),
            "-o",
            output_dir.to_str().unwrap_or("output"),
        ])
        .output()
        .map_err(|e| format!("Failed to run reports results: {}", e))?;

    if !output.status.success() {
        let stderr = String::from_utf8_lossy(&output.stderr);
        return Err(format!("reports results failed: {}", stderr));
    }

    let stdout = String::from_utf8_lossy(&output.stdout);
    serde_json::from_str(&stdout)
        .map_err(|e| format!("Failed to parse reports results output: {}", e))
}

/// Correlate failed jobs with their Slurm allocation logs
fn correlate_slurm_logs(
    diagnosis: &serde_json::Value,
    slurm_info: &serde_json::Value,
) -> HashMap<i64, SlurmLogInfo> {
    let mut log_map = HashMap::new();

    // Build map from job_id to slurm log paths
    if let Some(jobs) = slurm_info.get("jobs").and_then(|v| v.as_array()) {
        for job in jobs {
            if let Some(job_id) = job.get("job_id").and_then(|v| v.as_i64()) {
                let slurm_stdout = job
                    .get("slurm_stdout")
                    .and_then(|v| v.as_str())
                    .map(String::from);
                let slurm_stderr = job
                    .get("slurm_stderr")
                    .and_then(|v| v.as_str())
                    .map(String::from);
                let slurm_job_id = job
                    .get("slurm_job_id")
                    .and_then(|v| v.as_str())
                    .map(String::from);

                if slurm_stdout.is_some() || slurm_stderr.is_some() {
                    log_map.insert(
                        job_id,
                        SlurmLogInfo {
                            slurm_job_id,
                            slurm_stdout,
                            slurm_stderr,
                        },
                    );
                }
            }
        }
    }

    // Filter to only failed jobs
    let mut failed_log_map = HashMap::new();
    if let Some(failed_jobs) = diagnosis.get("failed_jobs").and_then(|v| v.as_array()) {
        for job_info in failed_jobs {
            if let Some(job_id) = job_info.get("job_id").and_then(|v| v.as_i64()) {
                if let Some(log_info) = log_map.remove(&job_id) {
                    failed_log_map.insert(job_id, log_info);
                }
            }
        }
    }

    failed_log_map
}

/// Information about Slurm logs for a job
#[derive(Debug)]
pub struct SlurmLogInfo {
    pub slurm_job_id: Option<String>,
    pub slurm_stdout: Option<String>,
    pub slurm_stderr: Option<String>,
}

/// Result of applying recovery heuristics
pub struct RecoveryResult {
    pub oom_fixed: usize,
    pub timeout_fixed: usize,
    pub other_failures: usize,
    pub jobs_to_retry: Vec<i64>,
}

/// Apply recovery heuristics and update job resources
fn apply_recovery_heuristics(
    config: &Configuration,
    workflow_id: i64,
    diagnosis: &serde_json::Value,
    memory_multiplier: f64,
    runtime_multiplier: f64,
    retry_unknown: bool,
    output_dir: &PathBuf,
) -> Result<RecoveryResult, String> {
    let mut oom_fixed = 0;
    let mut timeout_fixed = 0;
    let mut other_failures = 0;
    let mut jobs_to_retry = Vec::new();

    // Try to get Slurm log info for correlation
    let slurm_log_map = match get_slurm_log_info(workflow_id, output_dir) {
        Ok(slurm_info) => {
            let log_map = correlate_slurm_logs(diagnosis, &slurm_info);
            if !log_map.is_empty() {
                info!("  Found Slurm logs for {} failed job(s)", log_map.len());
            }
            log_map
        }
        Err(e) => {
            log::debug!("Could not get Slurm log info: {}", e);
            HashMap::new()
        }
    };

    // Get failed jobs info from diagnosis
    let failed_jobs = diagnosis
        .get("failed_jobs")
        .and_then(|v| v.as_array())
        .cloned()
        .unwrap_or_default();

    for job_info in &failed_jobs {
        let job_id = job_info.get("job_id").and_then(|v| v.as_i64()).unwrap_or(0);
        let likely_oom = job_info
            .get("likely_oom")
            .and_then(|v| v.as_bool())
            .unwrap_or(false);
        let likely_timeout = job_info
            .get("likely_timeout")
            .and_then(|v| v.as_bool())
            .unwrap_or(false);

        if job_id == 0 {
            continue;
        }

        // Log Slurm info if available
        if let Some(slurm_info) = slurm_log_map.get(&job_id) {
            if let Some(slurm_job_id) = &slurm_info.slurm_job_id {
                log::debug!("  Job {} ran in Slurm allocation {}", job_id, slurm_job_id);
            }
        }

        // Get current job to find resource requirements
        let job = match default_api::get_job(config, job_id) {
            Ok(j) => j,
            Err(e) => {
                warn!("  Warning: couldn't get job {}: {}", job_id, e);
                continue;
            }
        };

        let rr_id = match job.resource_requirements_id {
            Some(id) => id,
            None => {
                warn!("  Warning: job {} has no resource requirements", job_id);
                other_failures += 1;
                continue;
            }
        };

        // Get current resource requirements
        let rr = match default_api::get_resource_requirements(config, rr_id) {
            Ok(r) => r,
            Err(e) => {
                warn!(
                    "  Warning: couldn't get resource requirements {}: {}",
                    rr_id, e
                );
                continue;
            }
        };

        let mut updated = false;
        let mut new_rr = rr.clone();

        // Apply OOM heuristic
        if likely_oom {
            if let Some(current_bytes) = parse_memory_bytes(&rr.memory) {
                let new_bytes = (current_bytes as f64 * memory_multiplier) as u64;
                let new_memory = format_memory_bytes_short(new_bytes);
                info!(
                    "  Job {} ({}): OOM detected, increasing memory {} -> {}",
                    job_id, job.name, rr.memory, new_memory
                );
                new_rr.memory = new_memory;
                updated = true;
                oom_fixed += 1;
            }
        }

        // Apply timeout heuristic
        if likely_timeout {
            // Use duration_string_to_seconds from time_utils
            if let Ok(current_secs) = duration_string_to_seconds(&rr.runtime) {
                let new_secs = (current_secs as f64 * runtime_multiplier) as u64;
                let new_runtime = format_duration_iso8601(new_secs);
                info!(
                    "  Job {} ({}): Timeout detected, increasing runtime {} -> {}",
                    job_id, job.name, rr.runtime, new_runtime
                );
                new_rr.runtime = new_runtime;
                updated = true;
                timeout_fixed += 1;
            }
        }

        // Update resource requirements if changed
        if updated {
            if let Err(e) = default_api::update_resource_requirements(config, rr_id, new_rr) {
                warn!(
                    "  Warning: failed to update resource requirements for job {}: {}",
                    job_id, e
                );
            }
            // Job had OOM or timeout - always retry
            jobs_to_retry.push(job_id);
        } else if !likely_oom && !likely_timeout {
            // Unknown failure - only retry if retry_unknown is enabled
            other_failures += 1;
            if retry_unknown {
                jobs_to_retry.push(job_id);
            }
        }
    }

    Ok(RecoveryResult {
        oom_fixed,
        timeout_fixed,
        other_failures,
        jobs_to_retry,
    })
}

/// Reset specific failed jobs for retry
fn reset_failed_jobs(
    _config: &Configuration,
    workflow_id: i64,
    job_ids: &[i64],
) -> Result<usize, String> {
    if job_ids.is_empty() {
        return Ok(0);
    }

    let job_count = job_ids.len();

<<<<<<< HEAD
    // Use reset-status --failed-only --reinitialize to reset failed jobs and trigger unblocking
=======
    // Use reset-status --failed-only --restart to reset failed jobs and trigger unblocking
>>>>>>> 0e81052a
    let output = Command::new("torc")
        .args([
            "workflows",
            "reset-status",
            &workflow_id.to_string(),
            "--failed-only",
            "--reinitialize",
            "--no-prompts",
        ])
        .output()
        .map_err(|e| format!("Failed to run workflow reset-status: {}", e))?;
<<<<<<< HEAD

    // Print stdout so user sees what was reset
    if !output.stdout.is_empty() {
        let stdout = String::from_utf8_lossy(&output.stdout);
        for line in stdout.lines() {
            info!("  {}", line);
        }
    }
=======
>>>>>>> 0e81052a

    if !output.status.success() {
        let stderr = String::from_utf8_lossy(&output.stderr);
        return Err(format!("workflow reset-status failed: {}", stderr));
<<<<<<< HEAD
    }

    Ok(job_count)
}

/// Run the user's custom recovery hook command
///
/// The hook receives the workflow ID as both an argument and environment variable,
/// allowing users to run custom recovery logic (e.g., adjusting Spark cluster sizes).
fn run_recovery_hook(workflow_id: i64, hook_command: &str) -> Result<(), String> {
    info!("Running recovery hook: {}", hook_command);

    // Parse the command using shell-like quoting rules (handles "quoted arguments")
    let parts = shlex::split(hook_command)
        .ok_or_else(|| format!("Invalid quoting in recovery hook command: {}", hook_command))?;
    if parts.is_empty() {
        return Err("Recovery hook command is empty".to_string());
    }

    // If the program doesn't contain a path separator and exists in the current directory,
    // prepend "./" so it's found (Command::new searches PATH, not CWD)
    let program = &parts[0];
    let program_path = if !program.contains('/') && std::path::Path::new(program).exists() {
        format!("./{}", program)
    } else {
        program.to_string()
    };
    let mut cmd = Command::new(&program_path);

    // Add any arguments from the hook command
    if parts.len() > 1 {
        cmd.args(&parts[1..]);
    }

    // Add workflow ID as final argument
    cmd.arg(workflow_id.to_string());

    // Also set as environment variable for convenience
    cmd.env("TORC_WORKFLOW_ID", workflow_id.to_string());

    let output = cmd
        .output()
        .map_err(|e| format!("Failed to execute recovery hook '{}': {}", hook_command, e))?;

    // Log stdout if present
    if !output.stdout.is_empty() {
        let stdout = String::from_utf8_lossy(&output.stdout);
        for line in stdout.lines() {
            info!("  [hook] {}", line);
        }
    }

    // Log stderr if present
    if !output.stderr.is_empty() {
        let stderr = String::from_utf8_lossy(&output.stderr);
        for line in stderr.lines() {
            warn!("  [hook] {}", line);
        }
    }

    if !output.status.success() {
        let exit_code = output.status.code().unwrap_or(-1);
        return Err(format!(
            "Recovery hook '{}' failed with exit code {}",
            hook_command, exit_code
        ));
    }

    info!("Recovery hook completed successfully");
    Ok(())
=======
    }

    Ok(job_count)
>>>>>>> 0e81052a
}

/// Regenerate Slurm schedulers and submit allocations
fn regenerate_and_submit(workflow_id: i64, output_dir: &PathBuf) -> Result<(), String> {
    let output = Command::new("torc")
        .args([
            "slurm",
            "regenerate",
            &workflow_id.to_string(),
            "--submit",
            "-o",
            output_dir.to_str().unwrap_or("output"),
        ])
        .output()
        .map_err(|e| format!("Failed to run slurm regenerate: {}", e))?;

    // Print stdout so user sees what schedulers were created and submitted
    if !output.stdout.is_empty() {
        let stdout = String::from_utf8_lossy(&output.stdout);
        for line in stdout.lines() {
            info!("  {}", line);
        }
    }

    if !output.status.success() {
        let stderr = String::from_utf8_lossy(&output.stderr);
        return Err(format!("slurm regenerate failed: {}", stderr));
    }

    Ok(())
}

/// Run the watch command
pub fn run_watch(config: &Configuration, args: &WatchArgs) {
    let hostname = hostname::get()
        .expect("Failed to get hostname")
        .into_string()
        .expect("Hostname is not valid UTF-8");

    // Create output directory if it doesn't exist
    if let Err(e) = std::fs::create_dir_all(&args.output_dir) {
        eprintln!(
            "Error creating output directory {}: {}",
            args.output_dir.display(),
            e
        );
        std::process::exit(1);
    }

    let log_file_path = get_watch_log_file(args.output_dir.clone(), &hostname, args.workflow_id);
    let log_file = match File::create(&log_file_path) {
        Ok(file) => file,
        Err(e) => {
            eprintln!("Error creating log file {}: {}", log_file_path, e);
            std::process::exit(1);
        }
    };

    let multi_writer = MultiWriter {
        stdout: std::io::stdout(),
        file: log_file,
    };

    // Parse log level string to LevelFilter
    let log_level_filter = match args.log_level.to_lowercase().as_str() {
        "error" => LevelFilter::Error,
        "warn" => LevelFilter::Warn,
        "info" => LevelFilter::Info,
        "debug" => LevelFilter::Debug,
        "trace" => LevelFilter::Trace,
        _ => {
            eprintln!(
                "Invalid log level '{}', defaulting to 'info'",
                args.log_level
            );
            LevelFilter::Info
        }
    };

    let mut builder = Builder::from_default_env();
    builder
        .target(env_logger::Target::Pipe(Box::new(multi_writer)))
        .filter_level(log_level_filter)
        .try_init()
        .ok(); // Ignore error if logger is already initialized

    info!("Starting watch command");
    info!("Hostname: {}", hostname);
    info!("Output directory: {}", args.output_dir.display());
    info!("Log file: {}", log_file_path);

    let mut retry_count = 0u32;

    info!(
        "Watching workflow {} (poll interval: {}s{}{})",
        args.workflow_id,
        args.poll_interval,
        if args.auto_recover {
            format!(", auto-recover enabled, max retries: {}", args.max_retries)
        } else {
            String::new()
        },
        if args.show_job_counts {
            ", job counts enabled"
        } else {
            ""
        }
    );

    if !args.show_job_counts {
        info!("  (use --show-job-counts to display per-status counts during polling)");
    }

    loop {
        // Poll until workflow is complete
        let counts = match poll_until_complete(
            config,
            args.workflow_id,
            args.poll_interval,
            args.show_job_counts,
        ) {
            Ok(c) => c,
            Err(e) => {
                error!("Error: {}", e);
                std::process::exit(1);
            }
        };

        let completed = *counts.get("Completed").unwrap_or(&0);
        let failed = *counts.get("Failed").unwrap_or(&0);
        let canceled = *counts.get("Canceled").unwrap_or(&0);
        let terminated = *counts.get("Terminated").unwrap_or(&0);

        let needs_recovery = failed > 0 || canceled > 0 || terminated > 0;

        if !needs_recovery {
            info!("\n✓ Workflow completed successfully ({} jobs)", completed);
            break;
        }

        warn!("\nWorkflow completed with failures:");
        warn!("  - Failed: {}", failed);
        warn!("  - Canceled: {}", canceled);
        warn!("  - Terminated: {}", terminated);
        warn!("  - Completed: {}", completed);

        // Check if we should attempt recovery
        if !args.auto_recover {
            info!("\nAuto-recovery disabled. To enable, use --auto-recover flag.");
            info!("Or use the Torc MCP server with your AI assistant for manual recovery.");
            std::process::exit(1);
        }

        if retry_count >= args.max_retries {
            warn!(
                "\nMax retries ({}) exceeded. Manual intervention required.",
                args.max_retries
            );
            warn!("Use the Torc MCP server with your AI assistant to investigate.");
            std::process::exit(1);
        }

        retry_count += 1;
        info!(
            "\nAttempting automatic recovery (attempt {}/{})",
            retry_count, args.max_retries
        );

        // Step 1: Diagnose failures
        info!("\nDiagnosing failures...");
        let diagnosis = match diagnose_failures(args.workflow_id, &args.output_dir) {
            Ok(d) => d,
            Err(e) => {
                warn!("Warning: Could not diagnose failures: {}", e);
                warn!("Attempting retry without resource adjustments...");
                serde_json::json!({"failed_jobs": []})
            }
        };

        // Step 2: Apply heuristics to adjust resources
        info!("\nApplying recovery heuristics...");
<<<<<<< HEAD
        // If a recovery hook is provided, treat unknown failures as retryable
        // (the user is explicitly saying they'll handle them with their script)
        let retry_unknown = args.retry_unknown || args.recovery_hook.is_some();
=======
>>>>>>> 0e81052a
        let recovery_result = match apply_recovery_heuristics(
            config,
            args.workflow_id,
            &diagnosis,
            args.memory_multiplier,
            args.runtime_multiplier,
<<<<<<< HEAD
            retry_unknown,
=======
            args.retry_unknown,
>>>>>>> 0e81052a
            &args.output_dir,
        ) {
            Ok(result) => {
                if result.oom_fixed > 0 || result.timeout_fixed > 0 {
                    info!(
                        "  Applied fixes: {} OOM, {} timeout",
                        result.oom_fixed, result.timeout_fixed
                    );
                }
                if result.other_failures > 0 {
<<<<<<< HEAD
                    if retry_unknown {
                        if args.recovery_hook.is_some() {
                            info!(
                                "  {} job(s) with unknown failure cause (will run recovery hook)",
                                result.other_failures
                            );
                        } else {
                            info!(
                                "  {} job(s) with unknown failure cause (will retry)",
                                result.other_failures
                            );
                        }
=======
                    if args.retry_unknown {
                        info!(
                            "  {} job(s) with unknown failure cause (will retry)",
                            result.other_failures
                        );
>>>>>>> 0e81052a
                    } else {
                        info!(
                            "  {} job(s) with unknown failure cause (skipped, use --retry-unknown to include)",
                            result.other_failures
                        );
                    }
                }
                result
            }
            Err(e) => {
                warn!("Warning: Error applying heuristics: {}", e);
                RecoveryResult {
                    oom_fixed: 0,
                    timeout_fixed: 0,
                    other_failures: 0,
                    jobs_to_retry: Vec::new(),
                }
<<<<<<< HEAD
            }
        };

        // Step 2.5: Run recovery hook if there are unknown failures
        if recovery_result.other_failures > 0 {
            if let Some(ref hook_cmd) = args.recovery_hook {
                info!(
                    "\n{} job(s) with unknown failure cause - running recovery hook...",
                    recovery_result.other_failures
                );
                if let Err(e) = run_recovery_hook(args.workflow_id, hook_cmd) {
                    error!("Recovery hook failed: {}", e);
                    std::process::exit(1);
                }
=======
>>>>>>> 0e81052a
            }
        };

        // Check if there are any jobs to retry
        if recovery_result.jobs_to_retry.is_empty() {
            warn!(
                "\nNo recoverable jobs found. {} job(s) failed with unknown causes.",
                recovery_result.other_failures
            );
            warn!("Use --retry-unknown to retry jobs with unknown failure causes.");
            warn!("Or use the Torc MCP server with your AI assistant to investigate.");
            std::process::exit(1);
        }

<<<<<<< HEAD
        // Check if there are any jobs to retry
        if recovery_result.jobs_to_retry.is_empty() {
            warn!(
                "\nNo recoverable jobs found. {} job(s) failed with unknown causes.",
                recovery_result.other_failures
            );
            warn!("Use --retry-unknown to retry jobs with unknown failure causes.");
            warn!("Or use the Torc MCP server with your AI assistant to investigate.");
            std::process::exit(1);
=======
        // Step 3: Reset failed jobs
        info!(
            "\nResetting {} job(s) for retry...",
            recovery_result.jobs_to_retry.len()
        );
        match reset_failed_jobs(config, args.workflow_id, &recovery_result.jobs_to_retry) {
            Ok(count) => {
                info!("  Reset {} job(s)", count);
            }
            Err(e) => {
                error!("Error resetting jobs: {}", e);
                std::process::exit(1);
            }
>>>>>>> 0e81052a
        }

        // Step 3: Reset failed jobs
        info!(
            "\nResetting {} job(s) for retry...",
            recovery_result.jobs_to_retry.len()
        );
        match reset_failed_jobs(config, args.workflow_id, &recovery_result.jobs_to_retry) {
            Ok(count) => {
                info!("  Reset {} job(s)", count);
            }
            Err(e) => {
                error!("Error resetting jobs: {}", e);
                std::process::exit(1);
            }
        }

        // Step 4: Regenerate Slurm schedulers and submit
        info!("Regenerating Slurm schedulers and submitting...");
        if let Err(e) = regenerate_and_submit(args.workflow_id, &args.output_dir) {
            warn!("Error regenerating schedulers: {}", e);
            std::process::exit(1);
        }

        info!("\nRecovery initiated. Resuming monitoring...\n");
    }
}

#[cfg(test)]
mod tests {
    use super::*;

    #[test]
    fn test_parse_memory_bytes() {
        assert_eq!(parse_memory_bytes("1g"), Some(1024 * 1024 * 1024));
        assert_eq!(parse_memory_bytes("2gb"), Some(2 * 1024 * 1024 * 1024));
        assert_eq!(parse_memory_bytes("512m"), Some(512 * 1024 * 1024));
        assert_eq!(parse_memory_bytes("512mb"), Some(512 * 1024 * 1024));
        assert_eq!(parse_memory_bytes("1024k"), Some(1024 * 1024));
        assert_eq!(parse_memory_bytes("1024kb"), Some(1024 * 1024));
        assert_eq!(parse_memory_bytes("1024"), Some(1024));
        assert_eq!(parse_memory_bytes("invalid"), None);
    }

    #[test]
    fn test_format_memory_bytes_short() {
        assert_eq!(format_memory_bytes_short(1024 * 1024 * 1024), "1g");
        assert_eq!(format_memory_bytes_short(2 * 1024 * 1024 * 1024), "2g");
        assert_eq!(format_memory_bytes_short(512 * 1024 * 1024), "512m");
        assert_eq!(format_memory_bytes_short(1024 * 1024), "1m");
        assert_eq!(format_memory_bytes_short(1024), "1k");
        assert_eq!(format_memory_bytes_short(512), "512b");
    }

    #[test]
    fn test_format_duration_iso8601() {
        assert_eq!(format_duration_iso8601(3600), "PT1H");
        assert_eq!(format_duration_iso8601(7200), "PT2H");
        assert_eq!(format_duration_iso8601(5400), "PT1H30M");
        assert_eq!(format_duration_iso8601(1800), "PT30M");
        assert_eq!(format_duration_iso8601(60), "PT1M");
        assert_eq!(format_duration_iso8601(30), "PT1M"); // rounds up to minimum 1 minute
    }
}<|MERGE_RESOLUTION|>--- conflicted
+++ resolved
@@ -56,10 +56,7 @@
     pub memory_multiplier: f64,
     pub runtime_multiplier: f64,
     pub retry_unknown: bool,
-<<<<<<< HEAD
     pub recovery_hook: Option<String>,
-=======
->>>>>>> 0e81052a
     pub output_dir: PathBuf,
     pub show_job_counts: bool,
     pub log_level: String,
@@ -495,7 +492,6 @@
     Ok(total_cleaned)
 }
 
-<<<<<<< HEAD
 /// Check if there are any scheduled compute nodes with status pending or active.
 /// If there are none, the workflow cannot make progress.
 fn has_any_scheduled_compute_nodes(config: &Configuration, workflow_id: i64) -> bool {
@@ -540,8 +536,6 @@
     false
 }
 
-=======
->>>>>>> 0e81052a
 /// Check if there is at least one valid Slurm allocation (pending or running in Slurm).
 ///
 /// This is used to optimize the poll loop: if we have valid allocations, we can skip
@@ -887,7 +881,6 @@
             }
         }
 
-<<<<<<< HEAD
         // Check if there are any pending or active scheduled compute nodes
         // If not, nothing can make progress and we should exit
         if !has_any_scheduled_compute_nodes(config, workflow_id) {
@@ -896,8 +889,6 @@
             break;
         }
 
-=======
->>>>>>> 0e81052a
         std::thread::sleep(Duration::from_secs(poll_interval));
     }
 
@@ -1160,6 +1151,7 @@
             jobs_to_retry.push(job_id);
         } else if !likely_oom && !likely_timeout {
             // Unknown failure - only retry if retry_unknown is enabled
+            // Unknown failure - only retry if retry_unknown is enabled
             other_failures += 1;
             if retry_unknown {
                 jobs_to_retry.push(job_id);
@@ -1167,6 +1159,12 @@
         }
     }
 
+    Ok(RecoveryResult {
+        oom_fixed,
+        timeout_fixed,
+        other_failures,
+        jobs_to_retry,
+    })
     Ok(RecoveryResult {
         oom_fixed,
         timeout_fixed,
@@ -1187,11 +1185,7 @@
 
     let job_count = job_ids.len();
 
-<<<<<<< HEAD
     // Use reset-status --failed-only --reinitialize to reset failed jobs and trigger unblocking
-=======
-    // Use reset-status --failed-only --restart to reset failed jobs and trigger unblocking
->>>>>>> 0e81052a
     let output = Command::new("torc")
         .args([
             "workflows",
@@ -1203,7 +1197,6 @@
         ])
         .output()
         .map_err(|e| format!("Failed to run workflow reset-status: {}", e))?;
-<<<<<<< HEAD
 
     // Print stdout so user sees what was reset
     if !output.stdout.is_empty() {
@@ -1212,13 +1205,10 @@
             info!("  {}", line);
         }
     }
-=======
->>>>>>> 0e81052a
 
     if !output.status.success() {
         let stderr = String::from_utf8_lossy(&output.stderr);
         return Err(format!("workflow reset-status failed: {}", stderr));
-<<<<<<< HEAD
     }
 
     Ok(job_count)
@@ -1289,11 +1279,6 @@
 
     info!("Recovery hook completed successfully");
     Ok(())
-=======
-    }
-
-    Ok(job_count)
->>>>>>> 0e81052a
 }
 
 /// Regenerate Slurm schedulers and submit allocations
@@ -1332,6 +1317,10 @@
         .expect("Failed to get hostname")
         .into_string()
         .expect("Hostname is not valid UTF-8");
+    let hostname = hostname::get()
+        .expect("Failed to get hostname")
+        .into_string()
+        .expect("Hostname is not valid UTF-8");
 
     // Create output directory if it doesn't exist
     if let Err(e) = std::fs::create_dir_all(&args.output_dir) {
@@ -1388,6 +1377,61 @@
     let mut retry_count = 0u32;
 
     info!(
+    // Create output directory if it doesn't exist
+    if let Err(e) = std::fs::create_dir_all(&args.output_dir) {
+        eprintln!(
+            "Error creating output directory {}: {}",
+            args.output_dir.display(),
+            e
+        );
+        std::process::exit(1);
+    }
+
+    let log_file_path = get_watch_log_file(args.output_dir.clone(), &hostname, args.workflow_id);
+    let log_file = match File::create(&log_file_path) {
+        Ok(file) => file,
+        Err(e) => {
+            eprintln!("Error creating log file {}: {}", log_file_path, e);
+            std::process::exit(1);
+        }
+    };
+
+    let multi_writer = MultiWriter {
+        stdout: std::io::stdout(),
+        file: log_file,
+    };
+
+    // Parse log level string to LevelFilter
+    let log_level_filter = match args.log_level.to_lowercase().as_str() {
+        "error" => LevelFilter::Error,
+        "warn" => LevelFilter::Warn,
+        "info" => LevelFilter::Info,
+        "debug" => LevelFilter::Debug,
+        "trace" => LevelFilter::Trace,
+        _ => {
+            eprintln!(
+                "Invalid log level '{}', defaulting to 'info'",
+                args.log_level
+            );
+            LevelFilter::Info
+        }
+    };
+
+    let mut builder = Builder::from_default_env();
+    builder
+        .target(env_logger::Target::Pipe(Box::new(multi_writer)))
+        .filter_level(log_level_filter)
+        .try_init()
+        .ok(); // Ignore error if logger is already initialized
+
+    info!("Starting watch command");
+    info!("Hostname: {}", hostname);
+    info!("Output directory: {}", args.output_dir.display());
+    info!("Log file: {}", log_file_path);
+
+    let mut retry_count = 0u32;
+
+    info!(
         "Watching workflow {} (poll interval: {}s{}{})",
         args.workflow_id,
         args.poll_interval,
@@ -1475,23 +1519,16 @@
 
         // Step 2: Apply heuristics to adjust resources
         info!("\nApplying recovery heuristics...");
-<<<<<<< HEAD
         // If a recovery hook is provided, treat unknown failures as retryable
         // (the user is explicitly saying they'll handle them with their script)
         let retry_unknown = args.retry_unknown || args.recovery_hook.is_some();
-=======
->>>>>>> 0e81052a
         let recovery_result = match apply_recovery_heuristics(
             config,
             args.workflow_id,
             &diagnosis,
             args.memory_multiplier,
             args.runtime_multiplier,
-<<<<<<< HEAD
             retry_unknown,
-=======
-            args.retry_unknown,
->>>>>>> 0e81052a
             &args.output_dir,
         ) {
             Ok(result) => {
@@ -1502,7 +1539,6 @@
                     );
                 }
                 if result.other_failures > 0 {
-<<<<<<< HEAD
                     if retry_unknown {
                         if args.recovery_hook.is_some() {
                             info!(
@@ -1515,13 +1551,6 @@
                                 result.other_failures
                             );
                         }
-=======
-                    if args.retry_unknown {
-                        info!(
-                            "  {} job(s) with unknown failure cause (will retry)",
-                            result.other_failures
-                        );
->>>>>>> 0e81052a
                     } else {
                         info!(
                             "  {} job(s) with unknown failure cause (skipped, use --retry-unknown to include)",
@@ -1539,7 +1568,6 @@
                     other_failures: 0,
                     jobs_to_retry: Vec::new(),
                 }
-<<<<<<< HEAD
             }
         };
 
@@ -1554,10 +1582,8 @@
                     error!("Recovery hook failed: {}", e);
                     std::process::exit(1);
                 }
-=======
->>>>>>> 0e81052a
-            }
-        };
+            }
+        }
 
         // Check if there are any jobs to retry
         if recovery_result.jobs_to_retry.is_empty() {
@@ -1568,33 +1594,6 @@
             warn!("Use --retry-unknown to retry jobs with unknown failure causes.");
             warn!("Or use the Torc MCP server with your AI assistant to investigate.");
             std::process::exit(1);
-        }
-
-<<<<<<< HEAD
-        // Check if there are any jobs to retry
-        if recovery_result.jobs_to_retry.is_empty() {
-            warn!(
-                "\nNo recoverable jobs found. {} job(s) failed with unknown causes.",
-                recovery_result.other_failures
-            );
-            warn!("Use --retry-unknown to retry jobs with unknown failure causes.");
-            warn!("Or use the Torc MCP server with your AI assistant to investigate.");
-            std::process::exit(1);
-=======
-        // Step 3: Reset failed jobs
-        info!(
-            "\nResetting {} job(s) for retry...",
-            recovery_result.jobs_to_retry.len()
-        );
-        match reset_failed_jobs(config, args.workflow_id, &recovery_result.jobs_to_retry) {
-            Ok(count) => {
-                info!("  Reset {} job(s)", count);
-            }
-            Err(e) => {
-                error!("Error resetting jobs: {}", e);
-                std::process::exit(1);
-            }
->>>>>>> 0e81052a
         }
 
         // Step 3: Reset failed jobs
