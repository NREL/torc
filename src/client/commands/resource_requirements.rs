--- conflicted
+++ resolved
@@ -1,11 +1,7 @@
 use crate::client::apis::configuration::Configuration;
 use crate::client::apis::default_api;
 use crate::client::commands::get_env_user_name;
-<<<<<<< HEAD
-use crate::client::commands::output::print_if_json;
-=======
 use crate::client::commands::output::{print_if_json, print_wrapped_if_json};
->>>>>>> 7578f71f
 use crate::client::commands::{
     pagination, print_error, select_workflow_interactively, table_format::display_table_with_count,
 };
@@ -190,19 +186,6 @@
                 params,
             ) {
                 Ok(requirements) => {
-<<<<<<< HEAD
-                    if format == "json" {
-                        match pagination::display_json_results(
-                            "resource_requirements",
-                            &requirements,
-                        ) {
-                            Ok(()) => {}
-                            Err(e) => {
-                                eprintln!("Error serializing resource requirements to JSON: {}", e);
-                                std::process::exit(1);
-                            }
-                        }
-=======
                     if print_wrapped_if_json(
                         format,
                         "resource_requirements",
@@ -210,7 +193,6 @@
                         "resource requirements",
                     ) {
                         // JSON was printed
->>>>>>> 7578f71f
                     } else if requirements.is_empty() {
                         println!(
                             "No resource requirements found for workflow ID: {}",
