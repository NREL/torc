--- conflicted
+++ resolved
@@ -1,11 +1,7 @@
 use crate::client::apis::configuration::Configuration;
 use crate::client::apis::default_api;
 use crate::client::commands::get_env_user_name;
-<<<<<<< HEAD
-use crate::client::commands::output::{print_if_json, print_json};
-=======
 use crate::client::commands::output::{print_if_json, print_wrapped_if_json};
->>>>>>> 7578f71f
 use crate::client::commands::pagination::{ComputeNodeListParams, paginate_compute_nodes};
 use crate::client::commands::{
     print_error, select_workflow_interactively, table_format::display_table_with_count,
@@ -154,27 +150,6 @@
             let mut params = ComputeNodeListParams::new()
                 .with_offset(*offset)
                 .with_limit(*limit);
-<<<<<<< HEAD
-
-            if let Some(sort) = sort_by {
-                params = params.with_sort_by(sort.clone());
-            }
-            if *reverse_sort {
-                params = params.with_reverse_sort(true);
-            }
-            if let Some(scn_id) = scheduled_compute_node {
-                params = params.with_scheduled_compute_node_id(*scn_id);
-            }
-
-            match paginate_compute_nodes(config, selected_workflow_id, params) {
-                Ok(nodes) => {
-                    if format == "json" {
-                        let json_output = serde_json::json!({
-                            "items": nodes,
-                            "total_count": nodes.len(),
-                        });
-                        print_json(&json_output, "compute nodes");
-=======
 
             if let Some(sort) = sort_by {
                 params = params.with_sort_by(sort.clone());
@@ -190,7 +165,6 @@
                 Ok(nodes) => {
                     if print_wrapped_if_json(format, "compute_nodes", &nodes, "compute_nodes") {
                         // JSON was printed
->>>>>>> 7578f71f
                     } else if nodes.is_empty() {
                         println!(
                             "No compute nodes found for workflow {}",
